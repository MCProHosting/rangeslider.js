--- conflicted
+++ resolved
@@ -107,19 +107,11 @@
             if (inputrange) { return false; }
         }
 
-<<<<<<< HEAD
         this.identifier = 'js-' + pluginName + '-' +(+new Date());
-        this.value      = parseInt(this.$element[0].value) || 0;
-        this.min        = parseInt(this.$element[0].getAttribute('min')) || 0;
-        this.max        = parseInt(this.$element[0].getAttribute('max')) || 0;
-        this.step       = parseInt(this.$element[0].getAttribute('step')) || 1;
-=======
-        this.identifier = 'js-' + pluginName + '-' + +new Date();
         this.value      = parseFloat(this.$element[0].value) || 0;
         this.min        = parseFloat(this.$element[0].getAttribute('min')) || 0;
         this.max        = parseFloat(this.$element[0].getAttribute('max')) || 0;
         this.step       = parseFloat(this.$element[0].getAttribute('step')) || 1;
->>>>>>> bca56869
         this.$range     = $('<div class="' + this.options.rangeClass + '" />');
         this.$fill      = $('<div class="' + this.options.fillClass + '" />');
         this.$handle    = $('<div class="' + this.options.handleClass + '" />');
